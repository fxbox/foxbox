--- conflicted
+++ resolved
@@ -5,13 +5,8 @@
 /// An adapter providing time services.
 pub mod clock;
 
-<<<<<<< HEAD
-/// An adapter providing `WebPush` services.
-pub mod webpush;
-=======
 /// An adapter displaying messages on the console.
 pub mod console;
->>>>>>> 5ee83ec9
 
 /// A Text To Speak adapter
 #[cfg(target_os = "linux")]
@@ -20,17 +15,13 @@
 /// An adapter providing access to IP cameras.
 mod ip_camera;
 
-<<<<<<< HEAD
-/// An adapter providing access to `Thinkerbell`.
-=======
 /// An adapter dedicated to the Philips Hue
 mod philips_hue;
 
 /// An adapter providing access to Thinkerbell.
->>>>>>> 5ee83ec9
 mod thinkerbell;
 
-/// An adapter providing WebPush services.
+/// An adapter providing `WebPush` services.
 pub mod webpush;
 
 use foxbox_taxonomy::manager::AdapterManager as TaxoManager;
