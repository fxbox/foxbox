--- conflicted
+++ resolved
@@ -20,17 +20,9 @@
 docopt = "0.6.78"
 docopt_macros = "0.6.80"
 env_logger = "0.3.2"
-<<<<<<< HEAD
-#foxbox_taxonomy = { git = "https://github.com/fxbox/taxonomy.git", rev = "aa03b11" }
-foxbox_taxonomy = { path = "../taxonomy" }
-#foxbox_thinkerbell = { git = "https://github.com/fxbox/thinkerbell.git", rev = "98ecba4" }
-foxbox_thinkerbell = { path = "../thinkerbell" }
-foxbox_users = { git = "https://github.com/fxbox/users.git", rev = "73e8943" }
-=======
 foxbox_taxonomy = { git = "https://github.com/fxbox/taxonomy.git" }
 foxbox_thinkerbell = { git = "https://github.com/fxbox/thinkerbell.git" }
 foxbox_users = { git = "https://github.com/fxbox/users.git", rev = "1033e08" }
->>>>>>> 5ee83ec9
 get_if_addrs = "0.3.1"
 hyper = "0.7.2"
 multicast_dns = { git = "https://github.com/fxbox/multicast-dns.git", rev = "a6e4bcc" }
